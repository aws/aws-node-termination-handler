apiVersion: v2
name: aws-node-termination-handler
description: A Helm chart for the AWS Node Termination Handler.
type: application
<<<<<<< HEAD
version: 0.18.1
appVersion: 1.16.1
=======
version: 0.18.2
appVersion: 1.16.2
>>>>>>> b76bb73f
kubeVersion: ">= 1.16-0"
keywords:
  - aws
  - eks
  - ec2
  - node-termination
  - spot
home: https://github.com/aws/eks-charts
icon: https://raw.githubusercontent.com/aws/eks-charts/master/docs/logo/aws.png
sources:
  - https://github.com/aws/aws-node-termination-handler/
  - https://github.com/aws/eks-charts/
maintainers:
  - name: Brandon Wagner
    url: https://github.com/bwagner5
    email: bwagner5@users.noreply.github.com
  - name: Jillian Kuentz
    url: https://github.com/jillmon
    email: jillmon@users.noreply.github.com<|MERGE_RESOLUTION|>--- conflicted
+++ resolved
@@ -2,13 +2,8 @@
 name: aws-node-termination-handler
 description: A Helm chart for the AWS Node Termination Handler.
 type: application
-<<<<<<< HEAD
-version: 0.18.1
-appVersion: 1.16.1
-=======
 version: 0.18.2
 appVersion: 1.16.2
->>>>>>> b76bb73f
 kubeVersion: ">= 1.16-0"
 keywords:
   - aws
